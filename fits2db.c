--- conflicted
+++ resolved
@@ -618,11 +618,7 @@
 
             /*  Do the conversion if we have a FITS file.
              */
-<<<<<<< HEAD
             if (strcmp(ifname,"stdin") == 0 && ifname[0] != '-')
-=======
-            if (strcmp(ifname,"stdin") == 0 || ifname[0] == '-')
->>>>>>> 3411d9f5
                 continue;
             if (dl_isFITS (ifname) || dl_isGZip (ifname)) {
                 if (verbose)
